--- conflicted
+++ resolved
@@ -6,26 +6,16 @@
     { name = "Whth", email = "88489697+Whth@users.noreply.github.com" },
 ]
 dependencies = [
-<<<<<<< HEAD
-    "mentabotix>=0.1.6",
-    "pyuptech>=0.1.6.3",
-    "bdmc>=0.1.6",
-=======
     "mentabotix>=0.1.7",
     "pyuptech>=0.1.6.5",
     "bdmc>=0.2.6",
->>>>>>> 23bef94a
     "coloredlogs>=15.0.1",
     "pydantic>=2.7.4",
     "click>=8.1.7",
     "toml>=0.10.2",
     "terminaltables>=3.1.10",
     "colorama>=0.4.6",
-<<<<<<< HEAD
-    "upicvision>=0.1.0.5",
-=======
     "upicvision>=0.1.0.6",
->>>>>>> 23bef94a
     "pyserial>=3.5",
     "plantuml>=0.3.0",
     "six>=1.16.0",
@@ -42,10 +32,7 @@
     "pyinstaller>=6.7.0",
     "viztracer>=0.16.3",
     "nuitka>=2.3.6",
-<<<<<<< HEAD
-=======
     "pip>=24.1.1",
->>>>>>> 23bef94a
 ]
 [project.scripts]
 kazu = "kazu.cli:main"